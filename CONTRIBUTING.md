# Contributor's Guide to the Convo Insight Platform

Welcome to the convo-insight-platform project! We're excited that you want to contribute. This guide will walk you through the process of contributing to our GitHub repository.

## Table of Contents

1. [Setting Up](#setting-up)
2. [Making Changes](#making-changes)
3. [Submitting Your Contribution](#submitting-your-contribution)
4. [After Submission](#after-submission)
5. [For Repository Owners: Reviewing and Merging Contributions](#for-repository-owners-reviewing-and-merging-contributions)

## Setting Up

1. **Create a GitHub Account**: If you don't already have one, go to [GitHub](https://github.com) and sign up for a free account.

2. **Fork the Repository**: 
   - Go to the main page of the convo-insight-platform repository.
   - In the top-right corner, click the "Fork" button.
   - This creates a copy of the repository in your GitHub account.

3. **Clone Your Fork**:
   - On your fork's page, click the "Code" button and copy the URL.
   - Open your terminal or command prompt.
   - Navigate to where you want to store the project.
   - Run: `git clone [URL you copied]`
   - This downloads the repository to your local machine.

4. **Set Up Remotes**:
   - Change into the project directory: `cd convo-insight-platform`
   - Add the original repository as a remote:
<<<<<<< HEAD
     `git remote add upstream https://github.com/rampal-punia/convo-insight-platform.git`
=======
   ```bash
   git remote add upstream https://github.com/rampal-punia/convo-insight-platform.git
   ```
>>>>>>> 126a2b31
   - This allows you to keep your fork updated with the main project.

## Making Changes

1. **Create a New Branch**:
   - Create and switch to a new branch: `git checkout -b my-new-feature`
   - Use a descriptive name for your branch, like `add-python-libraries` or `fix-typo-in-readme`.

2. **Make Your Changes**:
   - Open the project in your preferred text editor or IDE.
   - Make the changes you want to contribute.
   - Save your changes.

3. **Commit Your Changes**:
   - Stage your changes: `git add .`
   - Commit the changes: `git commit -m "Add a brief, descriptive commit message"`

4. **Keep Your Fork Updated** (optional, but recommended):
   - Switch to your main branch: `git checkout main`
   - Fetch upstream changes: `git fetch upstream`
   - Merge upstream changes: `git merge upstream/main`
   - Switch back to your feature branch: `git checkout my-new-feature`
   - Rebase your branch on main: `git rebase main`

## Submitting Your Contribution

1. **Push Your Changes**:
   - Push your branch to your fork: `git push origin my-new-feature`

2. **Create a Pull Request**:
   - Go to your fork on GitHub.
   - Click on "Pull requests" and then the "New pull request" button.
   - Ensure the base repository is the original project and the base branch is `main`.
   - Ensure the head repository is your fork and the compare branch is your feature branch.
   - Click "Create pull request".
   - Add a title and description for your pull request, explaining your changes.
   - Click "Create pull request" again to submit.

## After Submission

- The repository owner will review your pull request.
- They may ask for changes or clarifications in the pull request comments.
- If changes are requested, make them in your local branch, commit, and push them. The pull request will update automatically.
- Once approved, your changes will be merged into the main project!

## For Repository Owners: Reviewing and Merging Contributions

As the repository owner, here's how you can review and merge contributions:

1. **Access Pull Requests**:
   - Go to your repository on GitHub.
   - Click on the "Pull requests" tab.

2. **Review the Pull Request**:
   - Click on the pull request you want to review.
   - Review the changes in the "Files changed" tab.
   - Leave comments or request changes if needed.

3. **Run Tests** (if applicable):
   - If you have automated tests, ensure they pass before merging.

4. **Merge the Pull Request**:
   - If you're satisfied with the changes and all checks pass:
     - Click the "Merge pull request" button.
     - Choose the merge method (usually "Merge pull request" for a standard merge).
     - Click "Confirm merge".

5. **Delete the Branch** (optional):
   - After merging, you can delete the contributor's branch if it's no longer needed.

6. **Update Your Local Repository**:
   - In your local repository:
     ```
     git checkout main
     git pull origin main
     ```

Remember to thank your contributors for their efforts!

---

We hope this guide helps you contribute to the convo-insight-platform project. If you have any questions, feel free to open an issue in the repository. Happy contributing!<|MERGE_RESOLUTION|>--- conflicted
+++ resolved
@@ -29,13 +29,9 @@
 4. **Set Up Remotes**:
    - Change into the project directory: `cd convo-insight-platform`
    - Add the original repository as a remote:
-<<<<<<< HEAD
-     `git remote add upstream https://github.com/rampal-punia/convo-insight-platform.git`
-=======
    ```bash
    git remote add upstream https://github.com/rampal-punia/convo-insight-platform.git
    ```
->>>>>>> 126a2b31
    - This allows you to keep your fork updated with the main project.
 
 ## Making Changes
